#!/usr/bin/env python3
"""
Copyright 2017 Dean Hall.  See LICENSE for details.

Data Link Layer (layer 2) Medium Access Control (MAC)
State Machine for Time-Division Multiple Access (TDMA):
- listens for PPS signal and RX packet times to synchronize to a network
- selects an appropriate Timeslot to periodically transmit a beacon frame
- maintains a schedule of transmit and receive Timeslots
- maintains a list of neighbors with link quality stats
"""


import hashlib
import logging
import math
import socket

import pq

import cfg
import mac_cfg
import mac_cmds
import mac_discipline
import mac_frame
import phy_cfg


# Turn user JSON config files into Python dicts
mac_identity = cfg.get_from_json("HeyMac", "mac_identity.json")
# Convert hex bytes to bytearray since JSON can't do binary strings
mac_identity['pub_key'] = bytearray.fromhex(mac_identity['pub_key'])


class HeyMacAhsm(pq.Ahsm):

    @staticmethod
    def initial(me, event):
        """Pseudostate: HeyMacAhsm:initial
        """
        # Incoming signals
        pq.Signal.register("MAC_TX_REQ")
        pq.Framework.subscribe("PHY_GPS_PPS", me)
        pq.Framework.subscribe("PHY_RXD_DATA", me)
        pq.Framework.subscribe("GPS_NMEA", me)

        # Initialize a timer event
        me.tm_evt = pq.TimeEvent("TM_EVT_TMOUT")

        # Calculate the 128-bit source address from the identity's pub_key
        h = hashlib.sha512()
        h.update(mac_identity['pub_key'])
        h.update(h.digest())
        me.saddr = h.digest()[:8]
        assert me.saddr[0] in (0xfc, 0xfd)

        # Init HeyMac values
        me.asn = 0
        me.mac_seq = 0

        # This is the initial value for this node's beacon slot.
        # There may be a slot collision, so the final beacon slot may vary.
        # The first couple byte of this node's public key is a pseudo-random
        # value to use to determine this node's Tslot to use for beaconing.
        me.bcn_slot = (mac_identity['pub_key'][0] << 8 | mac_identity['pub_key'][1]) \
                      % mac_cfg.FRAME_SPEC_SF_ORDER
        # Beacon slots are the first slots after a PPS
        me.bcn_slot = math.floor(me.bcn_slot / mac_cfg.TSLOTS_PER_SEC) * mac_cfg.TSLOTS_PER_SEC
        logging.info("bcn_slot (%d / %d)" % (me.bcn_slot, mac_cfg.FRAME_SPEC_SF_ORDER))

#        me.time_of_last_pps = None
        me.time_of_last_rxd_bcn = None
        me.dscpln = mac_discipline.HeyMacDiscipline()

        # Neighbor info
        me.bcn_ngbr_slotmap = bytearray(mac_cfg.FRAME_SPEC_SF_ORDER // 8)

        # Transmit queue
        me.txq = []

        return me.tran(me, HeyMacAhsm.initializing)


    @staticmethod
    def initializing(me, event):
        """State: HeyMacAhsm:initializing
        """
        sig = event.signal
        if sig == pq.Signal.ENTRY:
            pq.Framework.post(pq.Event(pq.Signal.CFG_LORA, phy_cfg.sx127x_cfg), "SX127xSpiAhsm")
            me.postFIFO(pq.Event(pq.Signal.ALWAYS, None))
            return me.handled(me, event)

        elif sig == pq.Signal.ALWAYS:
            return me.tran(me, HeyMacAhsm.listening)

        elif sig == pq.Signal.EXIT:
            return me.handled(me, event)

        return me.super(me, me.top)


    @staticmethod
    def running(me, event):
        """State: HeyMacAhsm:running
        The running state:
        - uses PPS events from the GPIO to establish timing discipline
        - receives continuously (hearing a ngbr will lead to state change)
        - uses GPS NMEA events to get position information
        """
        sig = event.signal
        if sig == pq.Signal.ENTRY:
            return me.handled(me, event)

        elif sig == pq.Signal.PHY_GPS_PPS:
            time_of_pps = event.value
            me.dscpln.update_pps(time_of_pps)
            return me.handled(me, event)

        elif sig == pq.Signal.PHY_RXD_DATA:
            rx_time, payld, rssi, snr = event.value
            me.on_rxd_frame(me, rx_time, payld, rssi, snr)
            # immediate rx continuous
            rx_args = (-1, phy_cfg.rx_freq)
            pq.Framework.post(pq.Event(pq.Signal.RECEIVE, rx_args), "SX127xSpiAhsm")
            return me.handled(me, event)

        elif sig == pq.Signal.GPS_NMEA:
            me.gps_gprmc = event.value
            return me.handled(me, event)

        elif sig == pq.Signal.SIGTERM:
            return me.tran(me, me.exiting)

        elif sig == pq.Signal.EXIT:
            return me.handled(me, event)

        return me.super(me, me.top)


    @staticmethod
    def listening(me, event):
        """State: HeyMacAhsm:running:listening
        Listens to radio and GPS for timing discipline sources.
        Transitions to Scheduling after listening for N superframes.
        """
        sig = event.signal
        if sig == pq.Signal.ENTRY:
            logging.info("LISTENING")
            # rx continuously on the rx_freq
            value = (-1, phy_cfg.rx_freq)
            pq.Framework.post(pq.Event(pq.Signal.RECEIVE, value), "SX127xSpiAhsm")
<<<<<<< HEAD
            listen_secs = N_SFRAMES_TO_LISTEN * mac_cfg.FRAME_SPEC_SF_ORDER / mac_cfg.TSLOTS_PER_SEC
            me.tm_evt.postIn(me, listen_secs)
            return me.handled(me, event)

        elif sig == pq.Signal.TM_EVT_TMOUT: # timer has expired
            return me.tran(me, me.scheduling)

        elif sig == pq.Signal.PHY_RXD_DATA: # received a data frame
            rx_time, payld, rssi, snr = event.value
            me.on_rxd_frame(me, rx_time, payld, rssi, snr)
            # rx continuously again
            value = (-1, phy_cfg.rx_freq)
            pq.Framework.post(pq.Event(pq.Signal.RECEIVE, value), "SX127xSpiAhsm")
            return me.handled(me, event)

        # NOTE: This handler is for logging print and may be removed
        elif sig == pq.Signal.PHY_GPS_PPS: # GPS pulse per second pin event
=======
            listen_secs = mac_cfg.N_SFRAMES_TO_LISTEN * mac_cfg.TSLOTS_PER_SFRAME / mac_cfg.TSLOTS_PER_SEC
            me.tm_evt.postIn(me, listen_secs)
            return me.handled(me, event)

        elif sig == pq.Signal.TM_EVT_TMOUT:
            # listening timer has expired, transition to beaconing
            return me.tran(me, me.beaconing)

        # This handler is for logging pps events and may be removed
        elif sig == pq.Signal.PHY_GPS_PPS:
>>>>>>> c45dda20
            logging.info("pps            %f", event.value)
            # process PPS in the running state, too
            return me.super(me, me.running)

        return me.super(me, me.running)


    @staticmethod
    def beaconing(me, event):
        """State: HeyMacAhsm:running:beaconing
        Uses timing discipline to tx beacons.
        """
        sig = event.signal
        if sig == pq.Signal.ENTRY:
            logging.info("BEACONING")
#            me._post_time_event_for_next_tslot(me)
# Dbug to print logging:
            now = pq.Framework._event_loop.time()
            me.next_tslot = me.dscpln.get_time_of_next_tslot(now)
            logging.info("next_tslot = %f", me.next_tslot)
            me.tm_evt.postAt(me, me.next_tslot - mac_cfg.TSLOT_PREP_TIME)
            return me.handled(me, event)

        elif sig == pq.Signal.TM_EVT_TMOUT:
            me.beaconing_and_next_tslot(me)
            return me.handled(me, event)

        elif sig == pq.Signal.MAC_TX_REQ:
            me.txq.insert(0, event.value)
            return me.handled(me, event)

        elif sig == pq.Signal.EXIT:
            me.tm_evt.disarm()
            return me.handled(me, event)

        return me.super(me, me.running)


    @staticmethod
    def networking(me, event):
        """State: HeyMacAhsm:running:beaconing:networking
        Uses timing discipline to schedule packet tx and rx actions.
        """
        sig = event.signal
        if sig == pq.Signal.ENTRY:
            logging.info("NETWORKING")

        elif sig == pq.Signal.PHY_RXD_DATA:
            rx_time, payld, rssi, snr = event.value
            me.on_rxd_frame(me, rx_time, payld, rssi, snr)
            return me.handled(me, event)

        return me.super(me, me.running)


    @staticmethod
    def exiting(me, event):
        """State HeyMacAhsm:exiting
        """
        sig = event.signal
        if sig == pq.Signal.ENTRY:
            logging.info("EXITING")
            return me.handled(me, event)

        return me.super(me, me.top)


#### End State Machines

    @staticmethod
    def beaconing_and_next_tslot(self,):
        """Handler for the Beaconing state when the next-slot-preparation timer
        has elapsed.  This method decides what to do in the next Tslot
        and messages the PHYsical layer with any actions.
        """
        # Increment the Absolute Slot Number and a Tslot counter
        self.asn += 1

        # Transmit a beacon during this node's beacon slot
        if self.asn % mac_cfg.FRAME_SPEC_SF_ORDER == self.bcn_slot:
            logging.info("bcn_tslot      %f", self.next_tslot)
            self.tx_bcn(self, self.next_tslot)

        # Resume continuous receive after beaconing
        if self.asn % mac_cfg.TSLOTS_PER_SFRAME == self.bcn_slot + 1:
            rx_args = (-1, phy_cfg.rx_freq)
            pq.Framework.post(pq.Event(pq.Signal.RECEIVE, rx_args), "SX127xSpiAhsm")

        # Send the top pkt in the tx queue
        elif self.txq:
            self.tx_from_queue(self, self.next_tslot)

        # Count this Tslot and set the TimeEvent to expire at the next Prep Time
        self._post_time_event_for_next_tslot(self)


    @staticmethod
    def _post_time_event_for_next_tslot(self,):
        """Sets the TimeEvent to expire at the next Prep Time.
        When calculating next_tslot it is important to reference to the
        source of absolute time (time of most recent PPS) so that there is
        less accumulated error.
        """
        now = pq.Framework._event_loop.time()
        self.next_tslot = self.dscpln.get_time_of_next_tslot(now)
        self.tm_evt.postAt(self, self.next_tslot - mac_cfg.TSLOT_PREP_TIME)


    @staticmethod
    def build_mac_frame(self, seq=0):
        """Returns a generic HeyMac V1 frame with the given sequence number
        """
        frame = mac_frame.HeyMacFrame()
        frame.saddr = self.saddr
        frame.seq = seq
        return frame


    @staticmethod
    def on_rxd_frame(self, rx_time, payld, rssi, snr):
        """This function is called when the PHY layer has received a frame
        and passed it to the MAC layer.
        """
        try:
            f = mac_frame.HeyMacFrame(bytes(payld))
        except:
            logging.warning("rxd pkt failed unpacking")
            return
<<<<<<< HEAD
        logging.info(
            "rx_time        %f\tRXD %d bytes, rssi=%d dBm, snr=%.3f dB\t%s",
            rx_time, len(payld), rssi, snr, repr(f))

        if isinstance(f.data, mac_cmds.CmdPktSmallBcn):
            self.on_rxd_bcn(self, rx_time, f.data, rssi, snr)
        elif isinstance(f.data, mac_cmds.CmdPktTxt):
            pass
=======

        # Filter by protocol version
        if f.ver is not None and f.ver > mac_frame.HEYMAC_VERSION:
            logging.warning("rxd pkt has unsupported/invalid HEYMAC_VERSION")
>>>>>>> c45dda20
        else:
            logging.info(
                "rx_time        %f\tRXD %d bytes, rssi=%d dBm, snr=%.3f dB\t%s",
                rx_time, len(payld), rssi, snr, repr(f))

            if isinstance(f.data, mac_cmds.HeyMacCmdBeacon):
                self.on_rxd_bcn(self, rx_time, f.data, rssi, snr)
            else:
                logging.warning("rxd pkt has an unknown MAC cmd")


    @staticmethod
    def on_rxd_bcn(self, rx_time, bcn_frame, rssi, snr):
        """Handles reception of a beacon frame.
        """
        # Exit early if the frame spec is incompatible
        if( bcn_frame.sf_order != mac_cfg.FRAME_SPEC_SF_ORDER or
            bcn_frame.eb_order != mac_cfg.FRAME_SPEC_EB_ORDER):
            logging.info("Ngbr's Frame Spec is incompatible: (0x%x)" % (bcn_frame._frame_spec))
            return

        self.dscpln.update_bcn(rx_time)
        self.time_of_last_rxd_bcn = rx_time
        self.tslots_since_last_bcn = 0

        # Adopt the greater ASN
        if bcn_frame.asn > self.asn:
            self.asn = bcn_frame.asn

        # Update Ngbr beacon slots
        # FIXME: this is an incomplete method, it does not allow the slot to be cleared if ngbr is silent)
        ngbr_bcnslot = self.asn % (2 ** mac_cfg.FRAME_SPEC_SF_ORDER)
        self.bcn_ngbr_slotmap[ ngbr_bcnslot // 8 ] |= (1 << (ngbr_bcnslot % 8))

        # TODO: add to ngbr data


    @staticmethod
    def tx_bcn(self, abs_time):
        """Builds a HeyMac V1 Beacon and passes it to the PHY for transmit.
        """
        frame = self.build_mac_frame(self, self.mac_seq)
<<<<<<< HEAD
        bcn = mac_cmds.CmdPktSmallBcn(
            dscpln=self.dscpln.get_dscpln_value(),
            sframe_nTslots=mac_cfg.FRAME_SPEC_SF_ORDER,
=======
        bcn = mac_cmds.HeyMacCmdBeacon(
            dscpln=self.dscpln.get_dscpln_as_int(),
            sframe_nTslots=mac_cfg.TSLOTS_PER_SFRAME,
>>>>>>> c45dda20
            asn=self.asn,
            caps=0,
            flags=0,
            station_id=socket.gethostname().encode(),
            geoloc=self.gps_gprmc, #TODO: extract lat/lon from gprmc
            )
        bcn.ngbr_slotmap = tuple(self.bcn_ngbr_slotmap)
        frame.data = bcn
        tx_args = (abs_time, phy_cfg.tx_freq, bytes(frame)) # tx time, freq and data
        pq.Framework.post(pq.Event(pq.Signal.TRANSMIT, tx_args), "SX127xSpiAhsm")
        self.mac_seq += 1


    @staticmethod
    def tx_from_queue(self, abs_time):
        """Creates a frame, inserts the payload that is next in the queue
        and dispatches the frame to the PHY for transmission.
        Assumes caller checked that the queue is not empty.
        """
        frame = self.build_mac_frame(self, self.mac_seq)
        self.mac_seq += 1
        frame.data = self.txq.pop()
        tx_args = (abs_time, phy_cfg.tx_freq, bytes(frame)) # tx time, freq and data
        pq.Framework.post(pq.Event(pq.Signal.TRANSMIT, tx_args), "SX127xSpiAhsm")<|MERGE_RESOLUTION|>--- conflicted
+++ resolved
@@ -150,25 +150,6 @@
             # rx continuously on the rx_freq
             value = (-1, phy_cfg.rx_freq)
             pq.Framework.post(pq.Event(pq.Signal.RECEIVE, value), "SX127xSpiAhsm")
-<<<<<<< HEAD
-            listen_secs = N_SFRAMES_TO_LISTEN * mac_cfg.FRAME_SPEC_SF_ORDER / mac_cfg.TSLOTS_PER_SEC
-            me.tm_evt.postIn(me, listen_secs)
-            return me.handled(me, event)
-
-        elif sig == pq.Signal.TM_EVT_TMOUT: # timer has expired
-            return me.tran(me, me.scheduling)
-
-        elif sig == pq.Signal.PHY_RXD_DATA: # received a data frame
-            rx_time, payld, rssi, snr = event.value
-            me.on_rxd_frame(me, rx_time, payld, rssi, snr)
-            # rx continuously again
-            value = (-1, phy_cfg.rx_freq)
-            pq.Framework.post(pq.Event(pq.Signal.RECEIVE, value), "SX127xSpiAhsm")
-            return me.handled(me, event)
-
-        # NOTE: This handler is for logging print and may be removed
-        elif sig == pq.Signal.PHY_GPS_PPS: # GPS pulse per second pin event
-=======
             listen_secs = mac_cfg.N_SFRAMES_TO_LISTEN * mac_cfg.TSLOTS_PER_SFRAME / mac_cfg.TSLOTS_PER_SEC
             me.tm_evt.postIn(me, listen_secs)
             return me.handled(me, event)
@@ -177,9 +158,8 @@
             # listening timer has expired, transition to beaconing
             return me.tran(me, me.beaconing)
 
-        # This handler is for logging pps events and may be removed
-        elif sig == pq.Signal.PHY_GPS_PPS:
->>>>>>> c45dda20
+        # NOTE: This handler is for logging print and may be removed
+        elif sig == pq.Signal.PHY_GPS_PPS: # GPS pulse per second pin event
             logging.info("pps            %f", event.value)
             # process PPS in the running state, too
             return me.super(me, me.running)
@@ -264,7 +244,7 @@
             self.tx_bcn(self, self.next_tslot)
 
         # Resume continuous receive after beaconing
-        if self.asn % mac_cfg.TSLOTS_PER_SFRAME == self.bcn_slot + 1:
+        elif self.asn % mac_cfg.TSLOTS_PER_SFRAME == self.bcn_slot + 1:
             rx_args = (-1, phy_cfg.rx_freq)
             pq.Framework.post(pq.Event(pq.Signal.RECEIVE, rx_args), "SX127xSpiAhsm")
 
@@ -308,30 +288,19 @@
         except:
             logging.warning("rxd pkt failed unpacking")
             return
-<<<<<<< HEAD
-        logging.info(
-            "rx_time        %f\tRXD %d bytes, rssi=%d dBm, snr=%.3f dB\t%s",
-            rx_time, len(payld), rssi, snr, repr(f))
-
-        if isinstance(f.data, mac_cmds.CmdPktSmallBcn):
-            self.on_rxd_bcn(self, rx_time, f.data, rssi, snr)
-        elif isinstance(f.data, mac_cmds.CmdPktTxt):
-            pass
-=======
 
         # Filter by protocol version
         if f.ver is not None and f.ver > mac_frame.HEYMAC_VERSION:
             logging.warning("rxd pkt has unsupported/invalid HEYMAC_VERSION")
->>>>>>> c45dda20
         else:
             logging.info(
                 "rx_time        %f\tRXD %d bytes, rssi=%d dBm, snr=%.3f dB\t%s",
                 rx_time, len(payld), rssi, snr, repr(f))
 
-            if isinstance(f.data, mac_cmds.HeyMacCmdBeacon):
+        if isinstance(f.data, mac_cmds.CmdPktSmallBcn):
                 self.on_rxd_bcn(self, rx_time, f.data, rssi, snr)
-            else:
-                logging.warning("rxd pkt has an unknown MAC cmd")
+        else:
+            logging.warning("rxd pkt has an unknown MAC cmd")
 
 
     @staticmethod
@@ -365,15 +334,9 @@
         """Builds a HeyMac V1 Beacon and passes it to the PHY for transmit.
         """
         frame = self.build_mac_frame(self, self.mac_seq)
-<<<<<<< HEAD
         bcn = mac_cmds.CmdPktSmallBcn(
             dscpln=self.dscpln.get_dscpln_value(),
             sframe_nTslots=mac_cfg.FRAME_SPEC_SF_ORDER,
-=======
-        bcn = mac_cmds.HeyMacCmdBeacon(
-            dscpln=self.dscpln.get_dscpln_as_int(),
-            sframe_nTslots=mac_cfg.TSLOTS_PER_SFRAME,
->>>>>>> c45dda20
             asn=self.asn,
             caps=0,
             flags=0,
